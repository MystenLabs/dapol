--- conflicted
+++ resolved
@@ -37,11 +37,7 @@
 use std::fmt::Debug;
 use std::ops::Range;
 
-<<<<<<< HEAD
-use log::{error, info, warn};
-=======
 use log::warn;
->>>>>>> 62be10c9
 use logging_timer::stime;
 
 use dashmap::DashMap;
@@ -246,36 +242,6 @@
     height: Height,
 }
 
-<<<<<<< HEAD
-/// The default max number of threads.
-/// This value is used in the case where the number of threads cannot be
-/// determined from the underlying hardware. 4 was chosen as the default because
-/// most modern (circa 2023) architectures will have at least 4 cores.
-const DEFAULT_MAX_THREAD_COUNT: u8 = 4;
-
-// This is used to determine the number of threads to spawn in the
-// multi-threaded builder.
-pub fn MAX_THREAD_COUNT() -> u8 {
-    crate::utils::DEFAULT_PARALLELISM_APPROX.with(|opt| {
-        *opt.borrow_mut() = std::thread::available_parallelism()
-            .map_err(|err| {
-                error!("Problem accessing machine parallelism: {}", err);
-                err
-            })
-            .map_or(None, |par| Some(par.get() as u8));
-
-        if let Some(t) = opt.clone().into_inner() {
-            info!("Available parallelism detected: {}. This will be the max number of threads spawned.", t);
-            t
-        } else {
-            warn!("No default parallelism found, defaulting to {}", DEFAULT_MAX_THREAD_COUNT);
-            DEFAULT_MAX_THREAD_COUNT
-        }
-    })
-}
-
-=======
->>>>>>> 62be10c9
 /// Private functions for use within this file only.
 impl RecursionParams {
     /// Construct the parameters given only the height of the tree.
@@ -299,25 +265,6 @@
         // y-coords also start from 0, hence the `- 1`.
         let y_coord = height.as_y_coord();
 
-<<<<<<< HEAD
-        // let mut max_thread_count = DEFAULT_MAX_THREAD_COUNT;
-        // crate::utils::DEFAULT_PARALLELISM_APPROX.with(|opt| {
-        //     match *opt.borrow() {
-        //         None =>
-        //             warn!("No default parallelism found, defaulting to {}", max_thread_count)
-        //         ,
-        //         Some(par) => {
-        //             max_thread_count = par;
-        //             info!(
-        //                 "Available parallelism detected: {}. This will be the max number of threads spawned.",
-        //                 max_thread_count
-        //             );
-        //         }
-        //     }
-        // });
-
-=======
->>>>>>> 62be10c9
         RecursionParams {
             x_coord_min,
             x_coord_mid,
@@ -325,11 +272,7 @@
             y_coord,
             // TODO need to unit test that this number matches actual thread count
             thread_count: Arc::new(Mutex::new(1)),
-<<<<<<< HEAD
-            max_thread_count: MAX_THREAD_COUNT(),
-=======
             max_thread_count: 1,
->>>>>>> 62be10c9
             store_depth: MIN_STORE_DEPTH,
             height,
         }
