//! Sequential binary tree builder.
//!
//! It is recommended to rather use [super][multi_threaded] for better
//! performance.
//!
//! The build algorithm starts with the inputted bottom-layer leaf nodes, adds
//! padding nodes where required, and then constructs the next layer by merging
//! pairs of sibling nodes together.
//!
//! Not all of the nodes in the tree are necessarily placed in the store. By
//! default only the non-padding leaf nodes and the nodes in the top half of the
//! tree are placed in the store. This can be increased using the `store_depth`
//! parameter. If `store_depth == 1` then only the root node is stored and if
//! `store_depth == n` then the root node plus the next `n-1` layers from the
//! root node down are stored. So if `store_depth == height` then all the nodes
//! are stored.

use std::collections::HashMap;
use std::fmt::Debug;

use log::warn;
use logging_timer::stime;
use serde::{Deserialize, Serialize};

use super::super::{
    BinaryTree, Coordinate, Height, InputLeafNode, MatchedPair, Mergeable, Node, Sibling, Store,
    MIN_RECOMMENDED_SPARSITY,
};
use super::TreeBuildError;

const BUG: &str = "[Bug in single-threaded builder]";

// -------------------------------------------------------------------------------------------------
// Tree build function.

/// Construct the tree using the provided parameters.
///
/// An error is returned if the parameters were not configured correctly
/// (or at all).
///
/// The leaf nodes are sorted by x-coord, checked for duplicates, and
/// converted to the right type.
#[stime("info", "SingleThreadedBuilder::{}")]
pub fn build_tree<C, F>(
    height: Height,
    store_depth: u8,
    mut input_leaf_nodes: Vec<InputLeafNode<C>>,
    new_padding_node_content: F,
) -> Result<BinaryTree<C>, TreeBuildError>
where
    C: Debug + Clone + Mergeable + 'static, /* This static is needed for the boxed
                                             * hashmap. */
    F: Fn(&Coordinate) -> C,
{
    use super::verify_no_duplicate_leaves;

    let leaf_nodes = {
        // Sort by x-coord ascending.
        input_leaf_nodes.sort_by(|a, b| a.x_coord.cmp(&b.x_coord));

        verify_no_duplicate_leaves(&input_leaf_nodes)?;

        // Translate InputLeafNode to Node.
        input_leaf_nodes
            .into_iter()
            .map(|input_node| input_node.into_node())
            .collect::<Vec<Node<C>>>()
    };

    if height.max_bottom_layer_nodes() / leaf_nodes.len() as u64 <= MIN_RECOMMENDED_SPARSITY as u64
    {
        warn!(
            "Minimum recommended tree sparsity of {} reached, consider increasing tree height",
            MIN_RECOMMENDED_SPARSITY
        );
    }

    let (map, root) = build_node(leaf_nodes, &height, store_depth, &new_padding_node_content);

    Ok(BinaryTree {
        root,
        store: Store::SingleThreadedStore(HashMapStore { map }),
        height,
    })
}

// -------------------------------------------------------------------------------------------------
// Store.

#[derive(Debug, Clone, Serialize, Deserialize)]
pub struct HashMapStore<C> {
    map: Map<C>,
}

impl<C: Clone> HashMapStore<C> {
    pub fn get_node(&self, coord: &Coordinate) -> Option<Node<C>> {
        self.map.get(coord).map(|n| (*n).clone())
    }

    pub fn len(&self) -> usize {
        self.map.len()
    }
}

// -------------------------------------------------------------------------------------------------
// Supporting structs & methods.

/// A pair of sibling nodes, but one might be absent.
///
/// At least one of the fields is expected to be set. If this is not the case
/// then it is assumed there is a bug in the code using this struct.
struct MaybeUnmatchedPair<C> {
    left: Option<Node<C>>,
    right: Option<Node<C>>,
}

impl<C> MaybeUnmatchedPair<C> {
    /// Convert the partially matched pair into a matched pair.
    ///
    /// If both left and right nodes are not present then the function will
    /// panic because this case indicates a bug in the calling code, which is
    /// not a recoverable scenario.
    ///
    /// If only one of the nodes is not present then it is created as a padding
    /// node.
    fn into_matched_pair<F>(self, new_padding_node_content: &F) -> MatchedPair<C>
    where
        F: Fn(&Coordinate) -> C,
    {
        match (self.left, self.right) {
            (Some(left), Some(right)) => MatchedPair::from((left, right)),
            (Some(left), None) => MatchedPair::from((
                left.new_sibling_padding_node(new_padding_node_content),
                left,
            )),
            (None, Some(right)) => MatchedPair::from((
                right.new_sibling_padding_node(new_padding_node_content),
                right,
            )),
            (None, None) => {
                panic!("{} Invalid pair (None, None) found", BUG)
            }
        }
    }
}

impl<C> Node<C> {
    /// New padding node contents are given by a closure. Why a closure? Because
    /// creating a padding node may require context outside of this scope, where
    /// type C is defined, for example.
    fn new_sibling_padding_node<F>(&self, new_padding_node_content: &F) -> Node<C>
    where
        F: Fn(&Coordinate) -> C,
    {
        let coord = self.sibling_coord();
        let content = new_padding_node_content(&coord);
        Node { coord, content }
    }
}

// -------------------------------------------------------------------------------------------------
// Build algorithm.

type Map<C> = HashMap<Coordinate, Node<C>>;
type RootNode<C> = Node<C>;

/// Construct a new binary tree.
///
/// If `leaf_nodes` is empty or has length greater than what the tree height
/// allows then there will be panic. The builder is expected to
/// handle this case gracefully and this function is not public so a panic
/// is acceptable here.
/// Every element of `leaf_nodes` is assumed to have y-coord of 0. The function
/// will panic otherwise because this means there is a bug in the calling code.
///
/// The nodes are stored in a hashmap, which is returned along with the root
/// node (which is also stored in the hashmap).
///
/// `store_depth` determines how many layers are placed in the store. If
/// `store_depth == 1` then only the root node is stored and if
/// `store_depth == 2` then the root node and the next layer down are stored.
///
/// The min `store_depth` is 1. The function will panic if this is not the case.
///
/// Note that all bottom layer nodes are stored, both the inputted leaf
/// nodes and their accompanying padding nodes.
pub fn build_node<C, F>(
    leaf_nodes: Vec<Node<C>>,
    height: &Height,
    store_depth: u8,
    new_padding_node_content: &F,
) -> (Map<C>, RootNode<C>)
where
    C: Debug + Clone + Mergeable,
    F: Fn(&Coordinate) -> C,
{
    {
        // Some simple parameter checks.

        let max = height.max_bottom_layer_nodes();

        assert!(
            leaf_nodes.len() <= max as usize,
            "{} Too many leaf nodes",
            BUG
        );

        assert!(!leaf_nodes.is_empty(), "{} Empty leaf nodes", BUG);

        // All y-coords are 0.
        if let Some(node) = leaf_nodes.iter().find(|node| node.coord.y != 0) {
            panic!(
                "{} Node expected to have y-coord of 0 but was {}",
                BUG, node.coord.y
            );
        }

        use crate::binary_tree::MIN_STORE_DEPTH;
        assert!(
            store_depth >= MIN_STORE_DEPTH,
            "{} Store depth cannot be less than {} since the root node is always stored",
            BUG,
            MIN_STORE_DEPTH
        );
        assert!(
            store_depth <= height.as_u8(),
            "{} Store depth cannot exceed the height of the tree",
            BUG
        );
    }

    let mut map = HashMap::new();
    let mut nodes = leaf_nodes;

    // Repeat for each layer of the tree, except the root node layer.
    let max_y_coord = height.as_y_coord();
    for y in 0..max_y_coord {
        // Create the next layer up of nodes from the current layer of nodes.
        nodes = nodes
            .into_iter()
            // Sort nodes into pairs (left & right siblings).
            .fold(Vec::<MaybeUnmatchedPair<C>>::new(), |mut pairs, node| {
                let sibling = Sibling::from(node);
                match sibling {
                    // If we have found a left sibling then create a new pair.
                    Sibling::Left(left_sibling) => pairs.push(MaybeUnmatchedPair {
                        left: Some(left_sibling),
                        right: Option::None,
                    }),
                    // If we have found a right sibling then either add to an existing pair with a
                    // left sibling or create a new pair containing only the right sibling.
                    Sibling::Right(right_sibling) => {
                        let is_right_sibling_of_prev_node = pairs
                            .last_mut()
                            .and_then(|pair| pair.left.as_ref())
                            .is_some_and(|left| right_sibling.is_right_sibling_of(left));

                        if is_right_sibling_of_prev_node {
                            pairs
                                .last_mut()
                                // This case should never be reached because of the way
                                // is_right_sibling_of_prev_node is built.
                                .unwrap_or_else(|| panic!("{} Previous node not found", BUG))
                                .right = Option::Some(right_sibling);
                        } else {
                            pairs.push(MaybeUnmatchedPair {
                                left: Option::None,
                                right: Some(right_sibling),
                            });
                        }
                    }
                }
                pairs
            })
            .into_iter()
            // Add padding nodes to unmatched pairs.
            .map(|pair| pair.into_matched_pair(&new_padding_node_content))
            // Create parents for the next loop iteration, and add the pairs to the tree store.
            .map(|pair| {
                let parent = pair.merge();
                // TODO may be able to further optimize by leaving out the padding leaf nodes
                // from the store.
                // Only insert nodes in the store if
                // a) node is a bottom layer leaf node (including padding nodes)
                // b) node is in one of the top X layers where X = store_depth
                // NOTE this includes the root node.
                if y == 0 || y >= height.as_u8() - store_depth {
                    map.insert(pair.left.coord.clone(), pair.left);
                    map.insert(pair.right.coord.clone(), pair.right);
                }
                parent
            })
            .collect();
    }

    // If the root node is not present then there is a bug in the above code.
    let root = nodes
        .pop()
        .unwrap_or_else(|| panic!("{} Unable to find root node", BUG));

    assert!(
        nodes.is_empty(),
        "{} Should be no nodes left to process",
        BUG
    );

    (map, root)
}

// -------------------------------------------------------------------------------------------------
// Unit tests.

// TODO perform manual calculation of a tree and check that it equals the one
// generated here TODO check certain number of leaf nodes are in the tree

#[cfg(test)]
mod tests {
    use super::super::*;
    use crate::binary_tree::utils::test_utils::{
        full_bottom_layer, generate_padding_closure, single_leaf, sparse_leaves, TestContent,
    };
    use crate::utils::test_utils::{assert_err, assert_err_simple};

    use primitive_types::H256;
    use rand::{thread_rng, Rng};

    #[test]
    fn err_when_parent_builder_height_not_set() {
        let height = Height::expect_from(4);
        let leaf_nodes = full_bottom_layer(&height);
        let res = TreeBuilder::new()
            .with_leaf_nodes(leaf_nodes)
            .build_using_single_threaded_algorithm(generate_padding_closure());

        // cannot use assert_err because it requires Func to have the Debug trait
        assert_err_simple!(res, Err(TreeBuildError::NoHeightProvided));
    }

    #[test]
    fn err_when_parent_builder_leaf_nodes_not_set() {
        let height = Height::expect_from(4);
        let res = TreeBuilder::new()
            .with_height(height)
            .build_using_single_threaded_algorithm(generate_padding_closure());

        // cannot use assert_err because it requires Func to have the Debug trait
        assert_err_simple!(res, Err(TreeBuildError::NoLeafNodesProvided));
    }

    #[test]
    fn err_for_empty_leaves() {
        let height = Height::expect_from(5);
        let res = TreeBuilder::<TestContent>::new()
            .with_height(height)
            .with_leaf_nodes(Vec::<InputLeafNode<TestContent>>::new())
            .build_using_single_threaded_algorithm(generate_padding_closure());

        assert_err!(res, Err(TreeBuildError::EmptyLeaves));
    }

    #[test]
    fn err_for_too_many_leaves_with_height_first() {
<<<<<<< HEAD
        let height = Height::expect_from(8u8);
=======
        let height = Height::from(8u8);
        let max_nodes = height.max_bottom_layer_nodes();
>>>>>>> 5c79aa86
        let mut leaf_nodes = full_bottom_layer(&height);

        leaf_nodes.push(InputLeafNode::<TestContent> {
            x_coord: max_nodes + 1,
            content: TestContent {
                hash: H256::random(),
                value: thread_rng().gen(),
            },
        });

        let res = TreeBuilder::new()
            .with_height(height)
            .with_leaf_nodes(leaf_nodes)
            .build_using_single_threaded_algorithm(generate_padding_closure());

        assert_err!(
            res,
            Err(TreeBuildError::TooManyLeaves {
                given: leaf_nodes,
                max: max_nodes,
            })
        );
    }

    #[test]
    fn err_for_duplicate_leaves() {
        let height = Height::expect_from(4);
        let mut leaf_nodes = sparse_leaves(&height);
        leaf_nodes.push(single_leaf(leaf_nodes.get(0).unwrap().x_coord));

        let res = TreeBuilder::new()
            .with_height(height)
            .with_leaf_nodes(leaf_nodes)
            .build_using_single_threaded_algorithm(generate_padding_closure());

        // cannot use assert_err because it requires Func to have the Debug trait
        assert_err_simple!(res, Err(TreeBuildError::DuplicateLeaves));
    }

    #[test]
    fn err_when_x_coord_greater_than_max() {
        let height = Height::expect_from(4);
        let leaf_node = single_leaf(height.max_bottom_layer_nodes() + 1);

        let res = TreeBuilder::new()
            .with_height(height)
            .with_leaf_nodes(vec![leaf_node])
            .build_using_single_threaded_algorithm(generate_padding_closure());

        // cannot use assert_err because it requires Func to have the Debug trait
        assert_err_simple!(res, Err(TreeBuildError::InvalidXCoord));
    }

    // tests that the sorting functionality works
    #[test]
    fn different_ordering_of_leaf_nodes_gives_same_root() {
        use rand::seq::SliceRandom;
        use rand::thread_rng;

        let height = Height::expect_from(4);
        let mut leaf_nodes = sparse_leaves(&height);

        let tree = TreeBuilder::new()
            .with_height(height.clone())
            .with_leaf_nodes(leaf_nodes.clone())
            .build_using_single_threaded_algorithm(&generate_padding_closure())
            .unwrap();
        let root = tree.root();

        leaf_nodes.shuffle(&mut thread_rng());

        let tree = TreeBuilder::new()
            .with_height(height)
            .with_leaf_nodes(leaf_nodes)
            .build_using_single_threaded_algorithm(&generate_padding_closure())
            .unwrap();

        assert_eq!(root, tree.root());
    }

    #[test]
    fn bottom_layer_leaf_nodes_all_present_in_store() {
        let height = Height::expect_from(5);
        let leaf_nodes = sparse_leaves(&height);

        let tree = TreeBuilder::new()
            .with_height(height)
            .with_leaf_nodes(leaf_nodes.clone())
            .build_using_single_threaded_algorithm(&generate_padding_closure())
            .unwrap();

        for leaf in leaf_nodes {
            tree.get_leaf_node(leaf.x_coord).unwrap_or_else(|| {
                panic!(
                    "Leaf node at x-coord {} is not present in the store",
                    leaf.x_coord
                )
            });
        }
    }

    #[test]
    fn expected_internal_nodes_are_in_the_store_for_default_store_depth() {
        let height = Height::expect_from(8);
        let leaf_nodes = full_bottom_layer(&height);

        let tree = TreeBuilder::new()
            .with_height(height.clone())
            .with_leaf_nodes(leaf_nodes.clone())
            .build_using_single_threaded_algorithm(&generate_padding_closure())
            .unwrap();

        let middle_layer = height.as_u8() / 2;
        let layer_below_root = height.as_u8() - 1;

        // These nodes should be in the store.
        for y in middle_layer..layer_below_root {
            for x in 0..2u64.pow((height.as_u8() - y - 1) as u32) {
                let coord = Coordinate { x, y };
                tree.store
                    .get_node(&coord)
                    .unwrap_or_else(|| panic!("{:?} was expected to be in the store", coord));
            }
        }

        // These nodes should not be in the store.
        // Why 1 and not 0? Because leaf nodes are checked in another test.
        for y in 1..middle_layer {
            for x in 0..2u64.pow((height.as_u8() - y - 1) as u32) {
                let coord = Coordinate { x, y };
                if tree.store.get_node(&coord).is_some() {
                    panic!("{:?} was expected to not be in the store", coord);
                }
            }
        }
    }

    #[test]
    fn expected_internal_nodes_are_in_the_store_for_custom_store_depth() {
        let height = Height::expect_from(8);
        let leaf_nodes = full_bottom_layer(&height);
        // TODO fuzz on this store depth
        let store_depth = 1;

        let tree = TreeBuilder::new()
            .with_height(height.clone())
            .with_leaf_nodes(leaf_nodes.clone())
            .with_store_depth(store_depth)
            .build_using_single_threaded_algorithm(&generate_padding_closure())
            .unwrap();

        let layer_below_root = height.as_u8() - 1;

        // Only the leaf nodes should be in the store.
        for x in 0..2u64.pow((height.as_u8() - 1) as u32) {
            let coord = Coordinate { x, y: 0 };
            tree.store
                .get_node(&coord)
                .unwrap_or_else(|| panic!("{:?} was expected to be in the store", coord));
        }

        // All internal nodes should not be in the store.
        for y in 1..layer_below_root {
            for x in 0..2u64.pow((height.as_u8() - y - 1) as u32) {
                let coord = Coordinate { x, y };
                if tree.store.get_node(&coord).is_some() {
                    panic!("{:?} was expected to not be in the store", coord);
                }
            }
        }
    }

    // TODO check padding nodes on bottom layer are not in the store unless
    // store depth is the max
}<|MERGE_RESOLUTION|>--- conflicted
+++ resolved
@@ -360,12 +360,8 @@
 
     #[test]
     fn err_for_too_many_leaves_with_height_first() {
-<<<<<<< HEAD
         let height = Height::expect_from(8u8);
-=======
-        let height = Height::from(8u8);
         let max_nodes = height.max_bottom_layer_nodes();
->>>>>>> 5c79aa86
         let mut leaf_nodes = full_bottom_layer(&height);
 
         leaf_nodes.push(InputLeafNode::<TestContent> {
